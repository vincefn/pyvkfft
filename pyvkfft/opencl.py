--- conflicted
+++ resolved
@@ -384,21 +384,15 @@
                 raise RuntimeError("VkFFTApp.fft: dest is None but this is an out-of-place transform")
             elif src.data.int_ptr == dest.data.int_ptr:
                 raise RuntimeError("VkFFTApp.fft: dest and src are identical but this is an out-of-place transform")
-<<<<<<< HEAD
             if self.r2c and not self._convolve:
-                assert (dest.size == src.size // src.shape[self.fast_axis] * (src.shape[self.fast_axis] // 2 + 1))
-            res = _vkfft_opencl.fft(self.app, int(src.data.int_ptr), int(dest.data.int_ptr),
-                                    int(queue.int_ptr), int(conv_k_ptr))
-=======
-            if self.r2c:
                 tmp = src.size // src.shape[self.fast_axis] * (src.shape[self.fast_axis] // 2 + 1)
                 if dest.size != tmp:
                     raise RuntimeError(f"VkFFTApp.fft the destination array size ({dest.size}) is not "
                                        f"equal to the expected one ({tmp}) for an R2C transform "
                                        f"[fast axis={self.fast_axis}, src shape={src.shape}, "
                                        f"axes={self.axes0}, strides={src.strides}]")
-            res = _vkfft_opencl.fft(self.app, int(src.data.int_ptr), int(dest.data.int_ptr), int(queue.int_ptr))
->>>>>>> 6c41dd06
+            res = _vkfft_opencl.fft(self.app, int(src.data.int_ptr), int(dest.data.int_ptr),
+                                    int(queue.int_ptr), int(conv_k_ptr))
             check_vkfft_result(res, src.shape, src.dtype, self.ndim, self.inplace, self.norm, self.r2c,
                                self.dct, self.dst,
                                backend="opencl:%s:%s" % (queue.device.platform.name, queue.device.name),
