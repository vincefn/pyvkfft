# -*- coding: utf-8 -*-

# PyVkFFT
#   (c) 2021- : ESRF-European Synchrotron Radiation Facility
#       authors:
#         Vincent Favre-Nicolin, favre@esrf.fr
#
#
# Functions for accuracy tests.

import os
import platform
import multiprocessing
import timeit
import atexit

import psutil
import numpy as np
from numpy.fft import fftn, ifftn, rfftn, irfftn
from pyvkfft.base import primes, strides_nonzero

try:
    # We prefer scipy over numpy for fft, and we can also test dct
    from scipy.fft import dctn, idctn, fftn, ifftn, rfftn, irfftn, dstn, idstn

    has_dct_ref = True
    has_scipy = True
except ImportError:
    has_dct_ref = False
    has_scipy = False

# pyfftw speed is not good compared to scipy, when using every transform once
# try:
#     from pyfftw.interfaces import scipy_fft as pyfftw_fft
#     if not has_scipy:
#         from pyfftw.interfaces.scipy_fft import dctn, idctn, fftn, ifftn, rfftn, irfftn
#
#     has_pyfftw = True
#     has_dct_ref = True
# except ImportError:
#     has_pyfftw = False

try:
    import pyopencl as cl
    import pyopencl.array as cla
    from pyvkfft.opencl import VkFFTApp as clVkFFTApp

    has_opencl = True
except ImportError:
    has_opencl = False

try:
    from pyvkfft.cuda import VkFFTApp as cuVkFFTApp, has_pycuda, has_cupy

    if has_pycuda:
        import pycuda.driver as cu_drv
        import pycuda.gpuarray as cua

    if has_cupy:
        import cupy as cp
except ImportError:
    has_cupy = False
    has_pycuda = False

from pyvkfft.fft import fftn as vkfftn, rfftn as vkrfftn

# Dictionary of cuda/opencl (device, context). Will be initialised on-demand.
# This is needed for multiprocessing.
# The pyopencl entry is a tuple with (device, context, queue, has_cl_fp64)
gpu_ctx_dic = {}


def init_ctx(backend, gpu_name=None, opencl_platform=None, verbose=False):
    if backend in gpu_ctx_dic:
        return
    if backend == "pycuda":
        if not has_pycuda:
            raise RuntimeError("init_ctx: backend=%s is not available" % backend)
        cu_drv.init()
        d = None
        if gpu_name is not None:
            for i in range(cu_drv.Device.count()):
                if gpu_name.lower() in cu_drv.Device(i).name().lower():
                    d = cu_drv.Device(i)
                    break
        else:
            d = cu_drv.Device(0)
        if d is None:
            if gpu_name is not None:
                raise RuntimeError("Selected backend is pycuda, but no device found (name=%s)" % gpu_name)
            else:
                raise RuntimeError("Selected backend is pycuda, but no device found")
        gpu_ctx_dic["pycuda"] = (d, d.retain_primary_context())
        gpu_ctx_dic["pycuda"][1].push()
        if verbose:
            print("Selected device for pycuda: %s" % d.name())
    elif backend == "pyopencl":
        if not has_opencl:
            raise RuntimeError("init_ctx: backend=%s is not available" % backend)
        d = None
        for p in cl.get_platforms():
            if d is not None:
                break
            if opencl_platform is not None:
                if opencl_platform.lower() not in p.name.lower():
                    continue
            for d0 in p.get_devices():
                if d0.type & cl.device_type.GPU:
                    if gpu_name is not None:
                        if gpu_name.lower() in d0.name.lower():
                            d = d0
                    else:
                        d = d0
                if d is not None:
                    break
        if d is None:
            raise RuntimeError("Selected backend is pyopencl, but no device found (name=%s, platform=%s)" %
                               (gpu_name, opencl_platform))
        cl_ctx = cl.Context([d])
        cq = cl.CommandQueue(cl_ctx)
        gpu_ctx_dic["pyopencl"] = d, cl_ctx, cq, 'cl_khr_fp64' in cq.device.extensions
        if verbose:
            print("Selected device for pyopencl: %s [%s]" % (d.name, p.name))
    elif backend == "cupy":
        if not has_cupy:
            raise RuntimeError("init_ctx: backend=%s is not available" % backend)
        if gpu_name is not None:
            for i in range(cp.cuda.runtime.getDeviceCount()):
                if gpu_name.lower() in cp.cuda.runtime.getDeviceProperties(i)['name'].decode().lower():
                    d = cp.cuda.Device(i).use()
                    break
        else:
            d = cp.cuda.Device(0).use()
        if d is None:
            if gpu_name is not None:
                raise RuntimeError("Selected backend is pycuda, but no device found (name=%s)" % gpu_name)
            else:
                raise RuntimeError("Selected backend is pycuda, but no device found")
        gpu_ctx_dic["cupy"] = d

        # TODO: The following somehow helps initialising cupy, not sure why it's useful.
        #  (some context auto-init...). Otherwise a cuLaunchKernel error occurs with
        #  the first transform.
        cupy_a = cp.array(np.zeros((128, 128), dtype=np.float32))
        cupy_a.sum()
    else:
        raise RuntimeError("init_ctx: unknown backend ", backend)


def cleanup_cu_ctx():
    # Is that really clean ?
    if has_pycuda:
        if cu_drv.Context is not None:
            while cu_drv.Context.get_current() is not None:
                cu_drv.Context.pop()


atexit.register(cleanup_cu_ctx)


def l2(a, b):
    """L2 norm"""
    return np.sqrt((abs(a - b) ** 2).sum() / (abs(a) ** 2).sum())


def li(a, b):
    """Linf norm"""
    return abs(a - b).max() / abs(a).max()


def test_accuracy(backend, shape, ndim, axes, dtype, inplace, norm, use_lut,
                  r2c=False, dct=False, dst=False,
                  gpu_name=None, opencl_platform=None, stream=None, queue=None, return_array=False,
                  init_array=None, verbose=False, colour_output=False, ref_long_double=True, order='C',
                  convolve=False):
    """
    Measure the FT accuracy by comparing to the result from scipy (if available), or numpy.

    :param backend: either 'pyopencl', 'pycuda' or 'cupy'
    :param shape: the shape of the array to test. If this is an inplace r2c, the
        fast-axis length must be even, and two extra values will be appended along x,
        so the actual transform shape is the one supplied
    :param ndim: the number of FFT dimensions. Can be None if axes is given
    :param axes: the transform axes. Supersedes ndim
    :param dtype: either np.complex64 or np.complex128, or np.float32/np.float64 for r2c & dct
    :param inplace: if True, make an inplace transform. Note that for inplace r2c transforms,
        the size for the last (x, fastest) axis must be even.
    :param norm: either 0, 1 or "ortho"
    :param use_lut: if True,1, False or 0, will trigger useLUT=1 or 0 for VkFFT.
        If None, the default VkFFT behaviour is used.
    :param r2c: if True, test an r2c transform. If inplace, the last dimension
        (x, fastest axis) must be even
    :param dct: either 1, 2, 3 or 4 to test different dct. Only norm=1 is can be
        tested (native scipy normalisation).
    :param dst: either 1, 2, 3 or 4 to test different dst. Only norm=1 is can be
        tested (native scipy normalisation).
    :param gpu_name: the name of the gpu to use. If None, the first available
        for the backend will be used.
    :param opencl_platform: the name of the OpenCL platform to use. If None, the first available
        will be used.
    :param stream: the cuda stream to use, or None
    :param queue: the opencl queue to use (mandatory for the 'pyopencl' backend)
    :param return_array: if True, will return the generated random array so it can be
        re-used for different parameters
    :param init_array: the initial  (numpy) random array to use (should be filled
        with uniform random numbers between +/-0.5 for both real and imaginary
        fields), to save time. The correct type will be applied.
        If None, a random array is generated.
    :param verbose: if True, print a 1-line info for both fft and ifft results
    :param colour_output: if True, use some colour to tag the quality of the accuracy
    :param ref_long_double: if True and scipy is available, long double precision
        will be used for the reference transform. Otherwise, this is ignored.
    :param order: either 'C' (default C-contiguous) or 'F' to test a different
        stride. Note that for the latter, a 3D transform on a 4D array will not
        be supported as the last transform axis would be on the 4th dimension
        (once ordered by stride).
    :param convolve: if True, test on-the-fly convolution
    :return: a dictionary with (l2_fft, li_fft, l2_ifft, li_ifft, tol, dt_array,
        dt_app, dt_fft, dt_ifft, src_unchanged_fft, src_unchanged_ifft, tol_test, str),
        with the L2 and Linf normalised norms comparing pyvkfft's result with either
        numpy, scipy, the reference
        tolerance, and the times spent in preparing the initial random array, creating
        the VkFFT app, and performing the forward and backward transforms (including
        the GPU and reference transforms, plus the L2 and Linf computations - don't use
        this for benchmarking), 'src_fft_unchanged' and 'srf_ifft_unchanged' are True
        if for an out-of-place transform, the source array is actually unmodified
        (which is not true for r2c ifft with ndim>=2).
        The last fields are 'tol_test' which is True if both li_fft and li_ifft are
        smaller than tol, and str the string summarising the results (printed if
        verbose is True). If return_array is True, the initial random array used is
        returned as 'd0'.
        All input parameters are also returned as key/values, except stream, queue,
        return_array, ini_array and verbose.
    """
    ndims = len(shape)
    if backend == "cupy" and has_cupy:
        mempool = cp.get_default_memory_pool()
        if mempool is not None:  # Is that test necessary ?
            # Clean memory pool, we are changing array sizes constantly, and using
            # N parallel process so memory management  must be done manually
            mempool.free_all_blocks()
    t0 = timeit.default_timer()
    init_ctx(backend, gpu_name=gpu_name, opencl_platform=opencl_platform, verbose=False)
    if backend == "pyopencl" and queue is None:
        queue = gpu_ctx_dic["pyopencl"][2]
    shape0 = shape
    dtype0 = dtype
    if dtype in (np.complex64, np.float32):
        dtype = np.complex64
        dtypef = np.float32
    else:
        dtype = np.complex128
        dtypef = np.float64

    if backend == "pyopencl":
        gpu_name = gpu_ctx_dic["pyopencl"][0].name
    elif backend == "pycuda":
        gpu_name = gpu_ctx_dic["pycuda"][0].name()
    else:
        gpu_name = ""

    if dct or dst:
        if norm != 1:
            raise RuntimeError("test_accuracy: only norm=1 can be used with dct or dst")

    # Need the fast axis for R2C (last for 'C' order, first for 'F')
    # Careful with special cases of axes with size 1, where stride does not increase or is 0...
    fast_axis = 0 if order == 'F' else ndims - 1

    if r2c:
        r2c_odd = shape[-1] % 2 == 1 if order == 'C' else shape[0] % 2 == 1
        r2c_inplace_pad = 1 if r2c_odd else 2
        if inplace:
            # Add two (or one for an odd-sized fast axis) extra columns in the source array
            # so the transform has the desired shape
            shape = list(shape)
            if order == 'C':
                shape[-1] += r2c_inplace_pad
            else:
                shape[0] += r2c_inplace_pad
        else:
            shapec = list(shape)
            shapec[fast_axis] = shapec[fast_axis] // 2 + 1
            shapec = tuple(shapec)
    else:
        r2c_odd = None
        r2c_inplace_pad = None
        shapec = tuple(shape)
    shape = tuple(shape)

    if init_array is not None:
        if r2c:
            if inplace:
                d0 = np.empty(shape, dtype=dtypef)
                if order == 'C':
                    d0[..., :-r2c_inplace_pad] = init_array
                else:
                    d0[:-r2c_inplace_pad] = init_array
            else:
                d0 = init_array.astype(dtypef)
        elif dct or dst:
            d0 = init_array.astype(dtypef)
        else:
            d0 = init_array.astype(dtype)
    else:
        rng = np.random.default_rng(seed=None)
        if r2c or dct or dst:
            d0 = rng.uniform(-0.5, 0.5, size=shape).astype(dtypef)
        else:
            d0 = (rng.uniform(-0.5, 0.5, size=shape) + 1j * rng.uniform(-0.5, 0.5, size=shape)).astype(dtype)

    if convolve:
        d0_conv = np.random.uniform(-0.5, 0.5, shape).astype(d0.dtype)

    if order != 'C':
        d0 = np.asarray(d0, order=order)

    t1 = timeit.default_timer()

    if 'opencl' in backend:
        app = clVkFFTApp(d0.shape, d0.dtype, queue, ndim=ndim, norm=norm,
                         axes=axes, useLUT=use_lut, inplace=inplace,
                         r2c=r2c, dct=dct, dst=dst, strides=d0.strides,
                         r2c_odd=r2c_odd, convolve=convolve)
        t2 = timeit.default_timer()
        d_gpu = cla.to_device(queue, d0)
        if convolve:
            d0_conv_gpu = cla.to_device(queue, d0_conv)
        empty_like = cla.empty_like
    else:
        if backend == "pycuda":
            to_gpu = cua.to_gpu
            empty_like = cua.empty_like
        else:
            to_gpu = cp.array
            empty_like = cp.empty_like

        app = cuVkFFTApp(d0.shape, d0.dtype, ndim=ndim, norm=norm, axes=axes,
                         useLUT=use_lut, inplace=inplace, r2c=r2c,
                         dct=dct, dst=dst, strides=d0.strides,
                         r2c_odd=r2c_odd, stream=stream,
                         convolve=convolve)
        t2 = timeit.default_timer()
        d_gpu = to_gpu(d0)
        if convolve:
            d0_conv_gpu = to_gpu(d0_conv)

    if axes is None:
        axes_numpy = list(range(ndims))[-ndim:] if order == 'C' else list(range(ndim))
    else:
        # Make sure axes indices are >0
        axes_numpy = [ax if ax >= 0 else ndims + ax for ax in axes]

    if r2c:
        if fast_axis not in axes_numpy:
            raise RuntimeError(f"The fast axis must be transformed for R2C: "
                               f"fast axis={fast_axis}, axes_numpy={axes_numpy}")

        # For R2C, we need the same fast axis as on the GPU, or the
        # half-hermitian result won't look the same
        if fast_axis != axes_numpy[-1]:
            axes_numpy.remove(fast_axis)
            axes_numpy.append(fast_axis)
        # if order != 'C':
        #     print("R2C", ndims, ndim, shape, axes, axes_numpy, fast_axis, inplace)

    # base FFT scale for numpy (not used for DCT/DST)
    s = np.sqrt(np.prod([d0.shape[i] for i in axes_numpy]))
    if r2c and inplace:
        s = np.sqrt(s ** 2 / d0.shape[fast_axis] * (d0.shape[fast_axis] - r2c_inplace_pad))

    # Tolerance estimated from accuracy notebook
    if dtype in (np.complex64, np.float32):
        tol = 2e-6 + 5e-7 * np.log10(s ** 2)
    else:
        tol = 5e-15 + 5e-16 * np.log10(s ** 2)

    n = max(shape)
    bluestein = max(primes(n)) > 13
    if bluestein:
        tol *= 2
    ############################################################
    # FFT
    ############################################################
    if inplace:
        d1_gpu = d_gpu
    else:
        if r2c:
            if backend == "pyopencl":
                d1_gpu = cla.empty(queue, shapec, dtype=dtype, order=order)
            elif backend == "pycuda":
                d1_gpu = cua.empty(shapec, dtype=dtype, order=order)
            elif backend == "cupy":
                d1_gpu = cp.empty(shapec, dtype=dtype, order=order)
        else:
            # Note that pycuda's gpuarray.copy (as of 2022.2.2) does not copy strides
            d1_gpu = empty_like(d_gpu)

    if has_scipy and ref_long_double:
        # Use long double precision
        if r2c or dct or dst:
            d0n = d0.astype(np.longdouble)
        else:
            d0n = d0.astype(np.clongdouble)
    else:
        d0n = d0

    if convolve:
        if r2c:
            if inplace:
                conv_kernel_gpu = vkrfftn(d0_conv_gpu, d0_conv_gpu, r2c_odd=r2c_odd)
            else:
                # not supported anyway...
                conv_kernel_gpu = vkrfftn(d0_conv_gpu, r2c_odd=r2c_odd)
        else:
            conv_kernel_gpu = vkfftn(d0_conv_gpu)
    else:
        conv_kernel_gpu = None

    d1_gpu = app.fft(d_gpu, d1_gpu, convolve_kernel=conv_kernel_gpu)
    if not (dct or dst or convolve):
        d1_gpu *= app.get_fft_scale()

    if convolve:
        if r2c:
            r = list(d0n.shape)
            if inplace:
                r[fast_axis] -= r2c_inplace_pad  # cut the fastest axis by 1 or 2
            d = irfftn(rfftn(d0n, r, axes=axes_numpy) * rfftn(d0_conv, r, axes=axes_numpy), r, axes=axes_numpy)
        else:
            d = ifftn(fftn(d0n, axes=axes_numpy) * fftn(d0_conv, axes=axes_numpy), axes=axes_numpy)
    else:
        if r2c:
            if inplace:
                d = rfftn(np.take(d0n, range(d0n.shape[fast_axis] - r2c_inplace_pad),
                                  axis=fast_axis), axes=axes_numpy) / s
            else:
                d = rfftn(d0n, axes=axes_numpy) / s
        elif dct:
            d = dctn(d0n, axes=axes_numpy, type=dct)
        elif dst:
            d = dstn(d0n, axes=axes_numpy, type=dst)
        else:
            d = fftn(d0n, axes=axes_numpy) / s

        if inplace and r2c:
            assert d1_gpu.dtype == dtype, "The array type is incorrect after an inplace FFT"

    d1_ = d1_gpu.get()
    if convolve and r2c and inplace:
        d1_ = np.take(d1_, range(d0n.shape[fast_axis] - r2c_inplace_pad), axis=fast_axis)

<<<<<<< HEAD
    n2, ni = l2(d, d1_), li(d, d1_)
=======
    if r2c and d.shape != d1_gpu.shape:
        raise RuntimeError(f"Shape mismatch after the R2C FFT: shape={shape} shapec={shapec} "
                           f"order={order} axes={axes} axes_numpy={axes_numpy} ndim={ndim}")
    n2, ni = l2(d, d1_gpu.get()), li(d, d1_gpu.get())
>>>>>>> 6c41dd06

    src_unchanged_fft = np.all(np.equal(d_gpu.get(), d0))

    # Output string
    if r2c:
        t = "R2C"
    elif dct:
        t = "DCT%d" % dct
    elif dst:
        t = "DST%d" % dst
    else:
        t = "C2C"
    if convolve:
        t += "\u2A02"
    # if r2c and inplace:
    #     tmp = list(d0.shape)
    #     if order == 'C':
    #         tmp[-1] -= r2c_inplace_pad
    #         shstr = str(tuple(tmp)).replace(" ", "")
    #         if ",)" in shstr:
    #             shstr = shstr.replace(",)", f"+{r2c_inplace_pad})")
    #         else:
    #             shstr = shstr.replace(")", f"+{r2c_inplace_pad})")
    #     else:
    #         tmp[0] -= r2c_inplace_pad
    #         if len(tmp) == 1:
    #             shstr = f"({tmp[0]}+{r2c_inplace_pad}),"
    #         else:
    #             shstr = f"({tmp[0]}+{r2c_inplace_pad},"
    #             shstr += str(tuple(tmp[1:])).replace(" ", "").replace(",)", ")")[1:]
    # else:
    #     shstr = str(d0.shape).replace(" ", "")
    shstr = app.get_shape_str()
    shax = str(axes).replace(" ", "").replace("[", "").replace("]", "")
    if colour_output:
        red = max(0, min(int((ni / tol - 0.2) * 255), 255))
        stol = "\x1b[48;2;%d;0;0m%5.1e < %5.1e (%5.3f)\x1b[0m" % (red, ni, tol, ni / tol)
    else:
        stol = "%5.1e < %5.1e (%5.3f)" % (ni, tol, ni / tol)
    nupstr = ''.join(str(nup) for nup in app.get_nb_upload())
    verb_out = "%8s %4s %15s axes=%12s ndim=%4s %5s %5s %10s lut=%4s inplace=%d " \
               " norm=%4s %s %5s: n2=%5.1e ninf=%s %d" % \
               (backend, t, shstr, shax, str(ndim), app.get_algo_str(), nupstr, str(d0.dtype),
                str(use_lut), int(inplace), str(norm), order, "FFT", n2, stol, src_unchanged_fft)

    t3 = timeit.default_timer()

    # Clean memory
    del d_gpu, d1_gpu
    if backend == "cupy" and has_cupy:
        mempool = cp.get_default_memory_pool()
        if mempool is not None:  # Is that test necessary ?
            # Clean memory pool, we are changing array sizes constantly, and using
            # N parallel process so memory management  must be done manually
            mempool.free_all_blocks()

    if convolve:
        # no need for inverse transform
        if ni <= tol and (inplace or src_unchanged_fft):
            success = 'OK'
        else:
            success = 'FAIL'

        # Also print the size of the allocated buffer and success
        verb_out += f" buf={app.get_tmp_buffer_str()} {success:4s}"

        res = {"n2": n2, "ni": ni, "n2i": 0, "nii": 0, "tol": tol, "dt_array": t1 - t0, "dt_app": t2 - t1,
               "dt_fft": t3 - t2, "dt_ifft": 0, "src_unchanged_fft": src_unchanged_fft,
               "src_unchanged_ifft": True, "tol_test": ni < tol, "str": verb_out,
               "backend": backend, "shape": shape0, "ndim": ndim, "axes": axes, "dtype": dtype0, "inplace": inplace,
               "norm": norm, "use_lut": use_lut, "r2c": r2c, "dct": dct, "dst": dst,
               "gpu_name": gpu_name, "order": order}
        if verbose:
            print(verb_out)

        if return_array:
            res["d0"] = d0
        return res

    ############################################################
    # IFFT - from original array to avoid error propagation
    ############################################################
    if r2c:
        # Exception: we need a proper half-Hermitian array
        d0 = d.astype(dtype)
        if has_scipy and ref_long_double:
            d0n = d0.astype(np.clongdouble)
        else:
            d0n = d0
        if (np.argmin(strides_nonzero(d0.strides)[::-1]) != 0) and order == 'C':
            # np.fft.rfftn can change the fast axis
            d0 = np.asarray(d0, order='C')
    if order != 'C':
        d0 = np.asarray(d0, order=order)
    if 'opencl' in backend:
        d_gpu = cla.to_device(queue, d0)
    else:
        d_gpu = to_gpu(d0)

    if inplace:
        d1_gpu = d_gpu
    else:
        if r2c:
            if backend == "pyopencl":
                d1_gpu = cla.empty(queue, shape, dtype=dtypef, order=order)
            elif backend == "pycuda":
                d1_gpu = cua.empty(shape, dtype=dtypef, order=order)
            elif backend == "cupy":
                d1_gpu = cp.empty(shape, dtype=dtypef, order=order)
        else:
            d1_gpu = empty_like(d_gpu)

    d1_gpu = app.ifft(d_gpu, d1_gpu)
    if not (dct or dst):
        d1_gpu *= app.get_ifft_scale()

    if r2c:
        # We need to specify the destination shape, in the case
        # we want an odd-sized fast axis
        d = irfftn(d0n, s=[shape0[i] for i in axes_numpy], axes=axes_numpy) * s
    elif dct:
        d = idctn(d0n, axes=axes_numpy, type=dct)
    elif dst:
        d = idstn(d0n, axes=axes_numpy, type=dst)
    else:
        d = ifftn(d0n, axes=axes_numpy) * s

    if inplace:
        if dct or dst or r2c:
            assert d1_gpu.dtype == dtypef, "The array type is incorrect after an inplace iFFT"
        else:
            assert d1_gpu.dtype == dtype, "The array type is incorrect after an inplace iFFT"

    if r2c and inplace:
        tmp = np.take(d1_gpu.get(), range(d1_gpu.shape[fast_axis] - r2c_inplace_pad), axis=fast_axis)
        n2i, nii = l2(d, tmp), li(d, tmp)
    else:
        n2i, nii = l2(d, d1_gpu.get()), li(d, d1_gpu.get())

    src_unchanged_ifft = np.all(np.equal(d_gpu.get(), d0))

    # Max N for radix 1D C2R transforms to not overwrite source
    if platform.system() == 'Darwin':
        nmaxr2c1d = 2048 * (1 + int(dtype in (np.float32, np.complex64)))
    else:
        nmaxr2c1d = 3072 * (1 + int(dtype in (np.float32, np.complex64)))
    ndimtmp = ndim if ndim is not None else len(axes)
    if max(ni, nii) <= tol and (inplace or src_unchanged_fft) and \
            (inplace or src_unchanged_ifft or (r2c and ndimtmp > 1 or n >= nmaxr2c1d or bluestein)):
        success = 'OK'
    else:
        success = 'FAIL'

    if colour_output:
        red = max(0, min(int((nii / tol - 0.2) * 255), 255))
        stol = "\x1b[48;2;%d;0;0m%5.1e < %5.1e (%5.3f)\x1b[0m" % (red, nii, tol, nii / tol)
    else:
        stol = "%5.1e < %5.1e (%5.3f)" % (nii, tol, nii / tol)
    verb_out += "%5s: n2=%5.1e ninf=%s %d" % ("iFFT", n2i, stol, src_unchanged_ifft)

    # Also print the size of the allocated buffer and success
    verb_out += f" buf={app.get_tmp_buffer_str()} {success:4s}"

    if verbose:
        print(verb_out)

    t4 = timeit.default_timer()

    if backend == "pyopencl":
        gpu_name = gpu_ctx_dic["pyopencl"][0].name
    elif backend == "pycuda":
        gpu_name = gpu_ctx_dic["pycuda"][0].name()
    else:
        gpu_name = ""

    res = {"n2": n2, "ni": ni, "n2i": n2i, "nii": nii, "tol": tol, "dt_array": t1 - t0, "dt_app": t2 - t1,
           "dt_fft": t3 - t2, "dt_ifft": t4 - t3, "src_unchanged_fft": src_unchanged_fft,
           "src_unchanged_ifft": src_unchanged_ifft, "tol_test": max(ni, nii) < tol, "str": verb_out,
           "backend": backend, "shape": shape0, "ndim": ndim, "axes": axes, "dtype": dtype0, "inplace": inplace,
           "norm": norm, "use_lut": use_lut, "r2c": r2c, "dct": dct, "dst": dst,
           "gpu_name": gpu_name, "order": order}

    if return_array:
        res["d0"] = d0
    return res


def test_accuracy_kwargs(kwargs):
    # This function must be defined here, so it can be used with a multiprocessing pool
    # in test_fft, otherwise this will fail, see:
    # https://stackoverflow.com/questions/41385708/multiprocessing-example-giving-attributeerror
    if kwargs['backend'] == 'pyopencl' and has_opencl:
        try:
            t = test_accuracy(**kwargs)
        except cl.RuntimeError as ex:
            # The cl.RuntimeError can't be pickled, so is not correctly reported
            # when using multiprocessing. So we raise another and the traceback
            # from the previous one is still printed.
            raise RuntimeError("An OpenCL RuntimeError was encountered")
        return t
    return test_accuracy(**kwargs)


def exhaustive_test(backend, vn, ndim, dtype, inplace, norm, use_lut, r2c=False,
                    dct=False, dst=False, nproc=None,
                    verbose=True, return_res=False):
    """
    Run tests on a large range of sizes using multiprocessing. Manual function.

    :param backend: either 'pyopencl', 'pycuda' or 'cupy'
    :param vn: the list/iterable of sizes n.
    :param ndim: the number of dimensions. The array shape will be [n]*ndim
    :param dtype: either np.complex64 or np.complex128, or np.float32/np.float64 for r2c/dct/dst
    :param inplace: True or False
    :param norm: either 0, 1 or "ortho"
    :param use_lut: if True,1, False or 0, will trigger useLUT=1 or 0 for VkFFT.
        If None, the default VkFFT behaviour is used. Always True by default
        for double precision, so no need to force it.
    :param r2c: if True, test an r2c transform. If inplace, the last dimension
        (x, fastest axis) must be even
    :param dct: either 1, 2, 3 or 4 to test different dct. Only norm=1 is can be
        tested (native scipy normalisation).
    :param dst: either 1, 2, 3 or 4 to test different dst. Only norm=1 is can be
        tested (native scipy normalisation).
    :param nproc: the maximum number of parallel process to use. If None, the
        number of detected cores will be used (this may use too much memory !)
    :param verbose: if True, prints 1 line per test
    :param return_res: if True, return the list of result dictionaries.
    :return: True if all tests passed, False otherwise. If return_res is True, return
        the list of result dictionaries instead.
    """
    try:
        # Get the real number of processor cores available
        # os.sched_getaffinity is only available on some *nix platforms
        nproc1 = len(os.sched_getaffinity(0)) * psutil.cpu_count(logical=False) // psutil.cpu_count(logical=True)
    except AttributeError:
        nproc1 = os.cpu_count()
    if nproc is None:
        nproc = nproc1
    else:
        nproc = min(nproc, nproc1)
    # Generate the list of configurations as kwargs for test_accuracy()
    vkwargs = []
    for n in vn:
        kwargs = {"backend": backend, "shape": [n] * ndim, "ndim": ndim, "axes": None, "dtype": dtype,
                  "inplace": inplace, "norm": norm, "use_lut": use_lut,
                  "r2c": r2c, "dct": dct, "dst": dst, "stream": None,
                  "verbose": False}
        vkwargs.append(kwargs)
    vok = []
    vres = []
    # Need to use spawn to handle the GPU context
    with multiprocessing.get_context('spawn').Pool(nproc) as pool:
        for res in pool.imap(test_accuracy_kwargs, vkwargs):
            # TODO: this should better be logged
            if verbose:
                print(res['str'])
            ni, n2 = res["ni"], res["n2"]
            nii, n2i = res["nii"], res["n2i"]
            tol = res["tol"]
            ok = max(ni, nii) < tol
            if not inplace:
                ok = ok and res["src_unchanged_fft"]
                if not r2c:
                    ok = ok and res["src_unchanged_ifft"]
            vok.append(ok)
            if return_res:
                vres.append(res)
    if return_res:
        return vres
    return np.all(vok)<|MERGE_RESOLUTION|>--- conflicted
+++ resolved
@@ -450,14 +450,10 @@
     if convolve and r2c and inplace:
         d1_ = np.take(d1_, range(d0n.shape[fast_axis] - r2c_inplace_pad), axis=fast_axis)
 
-<<<<<<< HEAD
-    n2, ni = l2(d, d1_), li(d, d1_)
-=======
-    if r2c and d.shape != d1_gpu.shape:
+    if r2c and d.shape != d1_.shape and not convolve:
         raise RuntimeError(f"Shape mismatch after the R2C FFT: shape={shape} shapec={shapec} "
                            f"order={order} axes={axes} axes_numpy={axes_numpy} ndim={ndim}")
-    n2, ni = l2(d, d1_gpu.get()), li(d, d1_gpu.get())
->>>>>>> 6c41dd06
+    n2, ni = l2(d, d1_), li(d, d1_)
 
     src_unchanged_fft = np.all(np.equal(d_gpu.get(), d0))
 
