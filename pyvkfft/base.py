# -*- coding: utf-8 -*-

# PyVkFFT
#   (c) 2021- : ESRF-European Synchrotron Radiation Facility
#       authors:
#         Vincent Favre-Nicolin, favre@esrf.fr

import os
import platform
import sysconfig
import ctypes
import warnings
from copy import deepcopy
from enum import Enum
import numpy as np
from . import config

# np.complex32 does not exist yet https://github.com/numpy/numpy/issues/14753
complex32 = np.dtype([('re', np.float16), ('im', np.float16)])

# Type to pass array size, omit and batch as int arrays
ctype_int_size_p = np.ctypeslib.ndpointer(dtype=int, ndim=1, flags='C_CONTIGUOUS')


class VkFFTResult(Enum):
    """ VkFFT error codes from vkFFT.h """
    VKFFT_SUCCESS = 0
    VKFFT_ERROR_MALLOC_FAILED = 1
    VKFFT_ERROR_INSUFFICIENT_CODE_BUFFER = 2
    VKFFT_ERROR_INSUFFICIENT_TEMP_BUFFER = 3
    VKFFT_ERROR_PLAN_NOT_INITIALIZED = 4
    VKFFT_ERROR_NULL_TEMP_PASSED = 5
    VKFFT_ERROR_INVALID_PHYSICAL_DEVICE = 1001
    VKFFT_ERROR_INVALID_DEVICE = 1002
    VKFFT_ERROR_INVALID_QUEUE = 1003
    VKFFT_ERROR_INVALID_COMMAND_POOL = 1004
    VKFFT_ERROR_INVALID_FENCE = 1005
    VKFFT_ERROR_ONLY_FORWARD_FFT_INITIALIZED = 1006
    VKFFT_ERROR_ONLY_INVERSE_FFT_INITIALIZED = 1007
    VKFFT_ERROR_INVALID_CONTEXT = 1008
    VKFFT_ERROR_INVALID_PLATFORM = 1009
    VKFFT_ERROR_ENABLED_saveApplicationToString = 1010,
    VKFFT_ERROR_EMPTY_FFTdim = 2001
    VKFFT_ERROR_EMPTY_size = 2002
    VKFFT_ERROR_EMPTY_bufferSize = 2003
    VKFFT_ERROR_EMPTY_buffer = 2004
    VKFFT_ERROR_EMPTY_tempBufferSize = 2005
    VKFFT_ERROR_EMPTY_tempBuffer = 2006
    VKFFT_ERROR_EMPTY_inputBufferSize = 2007
    VKFFT_ERROR_EMPTY_inputBuffer = 2008
    VKFFT_ERROR_EMPTY_outputBufferSize = 2009
    VKFFT_ERROR_EMPTY_outputBuffer = 2010
    VKFFT_ERROR_EMPTY_kernelSize = 2011
    VKFFT_ERROR_EMPTY_kernel = 2012
    VKFFT_ERROR_EMPTY_applicationString = 2013,
    VKFFT_ERROR_UNSUPPORTED_RADIX = 3001
    VKFFT_ERROR_UNSUPPORTED_FFT_LENGTH = 3002
    VKFFT_ERROR_UNSUPPORTED_FFT_LENGTH_R2C = 3003
    VKFFT_ERROR_UNSUPPORTED_FFT_LENGTH_R2R = 3004
    VKFFT_ERROR_UNSUPPORTED_FFT_OMIT = 3005
    VKFFT_ERROR_FAILED_TO_ALLOCATE = 4001
    VKFFT_ERROR_FAILED_TO_MAP_MEMORY = 4002
    VKFFT_ERROR_FAILED_TO_ALLOCATE_COMMAND_BUFFERS = 4003
    VKFFT_ERROR_FAILED_TO_BEGIN_COMMAND_BUFFER = 4004
    VKFFT_ERROR_FAILED_TO_END_COMMAND_BUFFER = 4005
    VKFFT_ERROR_FAILED_TO_SUBMIT_QUEUE = 4006
    VKFFT_ERROR_FAILED_TO_WAIT_FOR_FENCES = 4007
    VKFFT_ERROR_FAILED_TO_RESET_FENCES = 4008
    VKFFT_ERROR_FAILED_TO_CREATE_DESCRIPTOR_POOL = 4009
    VKFFT_ERROR_FAILED_TO_CREATE_DESCRIPTOR_SET_LAYOUT = 4010
    VKFFT_ERROR_FAILED_TO_ALLOCATE_DESCRIPTOR_SETS = 4011
    VKFFT_ERROR_FAILED_TO_CREATE_PIPELINE_LAYOUT = 4012
    VKFFT_ERROR_FAILED_SHADER_PREPROCESS = 4013
    VKFFT_ERROR_FAILED_SHADER_PARSE = 4014
    VKFFT_ERROR_FAILED_SHADER_LINK = 4015
    VKFFT_ERROR_FAILED_SPIRV_GENERATE = 4016
    VKFFT_ERROR_FAILED_TO_CREATE_SHADER_MODULE = 4017
    VKFFT_ERROR_FAILED_TO_CREATE_INSTANCE = 4018
    VKFFT_ERROR_FAILED_TO_SETUP_DEBUG_MESSENGER = 4019
    VKFFT_ERROR_FAILED_TO_FIND_PHYSICAL_DEVICE = 4020
    VKFFT_ERROR_FAILED_TO_CREATE_DEVICE = 4021
    VKFFT_ERROR_FAILED_TO_CREATE_FENCE = 4022
    VKFFT_ERROR_FAILED_TO_CREATE_COMMAND_POOL = 4023
    VKFFT_ERROR_FAILED_TO_CREATE_BUFFER = 4024
    VKFFT_ERROR_FAILED_TO_ALLOCATE_MEMORY = 4025
    VKFFT_ERROR_FAILED_TO_BIND_BUFFER_MEMORY = 4026
    VKFFT_ERROR_FAILED_TO_FIND_MEMORY = 4027
    VKFFT_ERROR_FAILED_TO_SYNCHRONIZE = 4028
    VKFFT_ERROR_FAILED_TO_COPY = 4029
    VKFFT_ERROR_FAILED_TO_CREATE_PROGRAM = 4030
    VKFFT_ERROR_FAILED_TO_COMPILE_PROGRAM = 4031
    VKFFT_ERROR_FAILED_TO_GET_CODE_SIZE = 4032
    VKFFT_ERROR_FAILED_TO_GET_CODE = 4033
    VKFFT_ERROR_FAILED_TO_DESTROY_PROGRAM = 4034
    VKFFT_ERROR_FAILED_TO_LOAD_MODULE = 4035
    VKFFT_ERROR_FAILED_TO_GET_FUNCTION = 4036
    VKFFT_ERROR_FAILED_TO_SET_DYNAMIC_SHARED_MEMORY = 4037
    VKFFT_ERROR_FAILED_TO_MODULE_GET_GLOBAL = 4038
    VKFFT_ERROR_FAILED_TO_LAUNCH_KERNEL = 4039
    VKFFT_ERROR_FAILED_TO_EVENT_RECORD = 4040
    VKFFT_ERROR_FAILED_TO_ADD_NAME_EXPRESSION = 4041
    VKFFT_ERROR_FAILED_TO_INITIALIZE = 4042
    VKFFT_ERROR_FAILED_TO_SET_DEVICE_ID = 4043
    VKFFT_ERROR_FAILED_TO_GET_DEVICE = 4044
    VKFFT_ERROR_FAILED_TO_CREATE_CONTEXT = 4045
    VKFFT_ERROR_FAILED_TO_CREATE_PIPELINE = 4046
    VKFFT_ERROR_FAILED_TO_SET_KERNEL_ARG = 4047
    VKFFT_ERROR_FAILED_TO_CREATE_COMMAND_QUEUE = 4048
    VKFFT_ERROR_FAILED_TO_RELEASE_COMMAND_QUEUE = 4049
    VKFFT_ERROR_FAILED_TO_ENUMERATE_DEVICES = 4050
    VKFFT_ERROR_FAILED_TO_GET_ATTRIBUTE = 4051
    VKFFT_ERROR_FAILED_TO_CREATE_EVENT = 4052


def _library_path(basename):
    if platform.system() == 'Windows':
        # We patched build_ext so the module is a .so and not a dll
        ext = '.so'
    else:
        ext = sysconfig.get_config_var('EXT_SUFFIX')
    return os.path.join(os.path.dirname(__file__) or os.path.curdir, basename + ext)


def load_library(basename):
    return ctypes.cdll.LoadLibrary(_library_path(basename))


def primes(n):
    """ Returns the prime decomposition of n as a list.
    This only remains as a useful function, but VkFFT
    allows any prime decomposition, even if performance
    can be better for prime numbers <=13.
    """
    v = [1]
    assert (n > 0)
    i = 2
    while i * i <= n:
        while n % i == 0:
            v.append(i)
            n //= i
        i += 1
    if n > 1:
        v.append(n)
    return v


def primes_str(n):
    """Return the string describing the prime decomposition of a number"""
    vp = primes(n)
    if vp[0] == 1:
        vp = vp[vp.count(1):]
    s = []
    while len(vp):
        k = vp.count(vp[0])
        utfexp = {i: f'\\u00B{i}'.encode('ASCII').decode('unicode-escape') for i in [2, 3]}
        utfexp.update({i: f'\\u207{i}'.encode('ASCII').decode('unicode-escape') for i in range(4, 10)})
        s.append(f"{vp[0]}^{k}" if k > 9 else f"{vp[0]}{utfexp[k]}" if k > 1 else f"{vp[0]}")
        vp = vp[k:]
    return '\u00D7'.join(s)


def radix_gen(nmax, radix, even=False, exclude_one=True, inverted=False,
              nmin=None, max_pow=None, r2r=False):
    """
    Generate an array of integers which are only multiple of powers
    of base integers, e.g. 2**N1 * 3**N2 * 5**N3 etc...

    :param nmax: the maximum integer to return (included)
    :param radix: the list/tuple of base integers - which don't need
        to be primes
    :param even: if True, only return even numbers
    :param exclude_one: if True (the default), exclude 1
    :param inverted: if True, the returned array will only include
        integers which are NOT in the form 2**N1 * 3**N2 * 5**N3...
    :param nmin: if not None, the integer values returned will be >=nmin
    :param max_pow: if not None, the N1, N2, N3... powers (for sizes
        in the form 2**N1 * 3**N2 * 5**N3) will be at max equal to this
        value, which allows to reduce the number of generated sizes
        while testing all base radixes
    :param r2r: if r2r=4, assume we try to generate radix sizes for
        a DCT1 or DST1 transform, which are computed as a C2C
        transform of size 2N-2.
        If r2r=4, assume we try to generate radix sizes for a
        DCT4 or DST4, which are performed as a C2C transform
        of size n/2 (if n is even) or n (if odd).
    :return: the numpy array of integers, sorted
    """
    a = np.ones(1, dtype=np.int64)
    for i in range(len(radix)):
        if max_pow is None:
            tmp = np.arange(int(np.floor(np.log(nmax) / np.log(radix[i]))) + 1)
        else:
            tmp = np.arange(min(max_pow, int(np.floor(np.log(nmax) / np.log(radix[i])))) + 1)
        a = a * radix[i] ** tmp[:, np.newaxis]
        a = a.flatten()
        a = a[a <= nmax]
    if r2r == 1:
        # We need 2N-2 to be radix, so use generated n+1
        a = a[a > 1] + 1
    elif r2r == 4:
        a[a % 2 == 0] //= 2
        a = np.unique(a)
    a = a[a <= nmax]

    if inverted:
        b = np.arange(nmax + 1)
        b[a] = 0
        a = b.take(np.nonzero(b)[0])
    if even:
        a = a[(a % 2) == 0]
    if nmin is not None:
        a = a[a >= nmin]
    a.sort()
    a = a[a > 0]  # weird cases with r2r=1 or 4
    if len(a):
        if exclude_one and a[0] == 1:
            return a[1:]
    return a


def radix_gen_n(nmax, max_size, radix, ndim=None, even=False, exclude_one=True, inverted=False,
                nmin=None, max_pow=None, range_nd_narrow=None, min_size=0, r2r=False):
    """
    Generate a list of array shape with integers which are only multiple
    of powers of base integers, e.g. 2**N1 * 3**N2 * 5**N3 etc...,
    for each of the dimensions, and with a maximum size.
    Note that this can generate a large number of sizes.

    :param nmax: the maximum value for the length of each dimension (included)
    :param max_size: the maximum size (number of elements) for the array.
    :param radix: the list/tuple of base integers - which don't need
        to be primes. If None, all sizes are allowed
    :param ndim: the number of dimensions allowed. If None, 1D, 2D and 3D
        shapes are mixed.
    :param even: if True, only return even numbers
    :param exclude_one: if True (the default), exclude 1
    :param inverted: if True, the returned array will only include
        integers which are NOT in the form 2**N1 * 3**N2 * 5**N3...
    :param nmin: if not None, the integer values returned will be >=nmin
    :param max_pow: if not None, the N1, N2, N3... powers (for sizes
        in the form 2**N1 * 3**N2 * 5**N3) will be at max equal to this
        value, which allows to reduce the number of generated sizes
        while testing all base radixes
    :param range_nd_narrow: if a tuple of values (drel, dabs) is given,
        with drel within [0;1], for dimensions>1,
        in an array of shape (s0, s1, s2), the difference of lengths
        with respect to the first dimension cannot be larger than
        min(drel * s0, dabs). This allows to reduce the number
        of shapes tested. With drel=dabs=0, all dimensions must
        have identical lengths.
    :param min_size: the minimum size (number of elements). This can be
        used to separate large array tests and use a larger number of
        parallel process for smaller ones.
    :param r2r: if r2r=4, assume we try to generate radix sizes for
        a DCT1 or DST1 transform, which are computed as a C2C
        transform of size 2N-2.
        If r2r=4, assume we try to generate radix sizes for a
        DCT4 or DST4, which are performed as a C2C transform
        of size n/2 (if n is even) or n (if odd).
    :return: the list of array shapes.
    """
    v = []
    if radix is None:
        if even:
            if nmin is None:
                n0 = np.arange(2, min(nmax, max_size), 2)
            else:
                n0 = np.arange(nmin + nmin % 2, min(nmax, max_size), 2)
        else:
            if nmin is None:
                n0 = np.arange(2, min(nmax, max_size))
            else:
                n0 = np.arange(nmin, min(nmax, max_size))
    else:
        n0 = radix_gen(nmax, radix, even=even, exclude_one=exclude_one, inverted=inverted,
                       nmin=nmin, max_pow=max_pow, r2r=r2r)

    if ndim is None or ndim in [1, 12, 123]:
        idx = np.nonzero((n0 <= max_size) * (n0 >= min_size))[0]
        if len(idx):
            v += list(zip(n0.take(idx)))
    if ndim is None or ndim in [2, 12, 123]:
        vidx = list(range(0, len(n0), 1000))
        if vidx[-1] != len(n0):
            vidx.append(len(n0))
        for i1 in range(len(vidx) - 1):
            l01 = n0[vidx[i1]:vidx[i1 + 1]]
            for i2 in range(len(vidx) - 1):
                l2 = n0[vidx[i2]:vidx[i2 + 1]][:, np.newaxis]
                s = (l01 * l2).flatten()
                l1, l2 = (l01 + np.zeros_like(l2)).flatten(), (l2 + np.zeros_like(l01)).flatten()
                tmp = (s <= max_size) * (s >= min_size)
                if range_nd_narrow is not None:
                    drel, dabs = range_nd_narrow
                    m = np.maximum(dabs, l1 * drel)
                    tmp = np.logical_and(tmp, abs(l1 - l2) <= m)
                idx = np.nonzero(tmp)[0]
                if len(idx):
                    v += list(zip(l1.take(idx), l2.take(idx)))
    if ndim is None or ndim in [3, 123]:
        vidx = list(range(0, len(n0), 100))
        if vidx[-1] != len(n0):
            vidx.append(len(n0))
        for i1 in range(len(vidx) - 1):
            l01 = n0[vidx[i1]:vidx[i1 + 1]]
            for i2 in range(len(vidx) - 1):
                l02 = n0[vidx[i2]:vidx[i2 + 1], np.newaxis]
                for i3 in range(len(vidx) - 1):
                    l3 = n0[vidx[i3]:vidx[i3 + 1], np.newaxis, np.newaxis]
                    # print(i1, i2, i3, l1.shape, l2.shape, l3.shape)
                    s = (l01 * l02 * l3).flatten()
                    l1, l2, l3 = (l01 + np.zeros_like(l02) + np.zeros_like(l3)).flatten(), \
                        (l02 + np.zeros_like(l01) + np.zeros_like(l3)).flatten(), \
                        (l3 + np.zeros_like(l01) + np.zeros_like(l02)).flatten()
                    tmp = (s <= max_size) * (s >= min_size)
                    if range_nd_narrow is not None:
                        drel, dabs = range_nd_narrow
                        m = np.maximum(dabs, l1 * drel)
                        tmp = np.logical_and(tmp, (abs(l1 - l2) <= m)
                                             * (abs(l1 - l3) <= m))
                    idx = np.nonzero(tmp)[0]
                    if len(idx):
                        v += list(zip(l1.take(idx), l2.take(idx), l3.take(idx)))
    return v


def strides_nonzero(strides):
    """
    Fix the strides for an array, if one is zero it should be set to the
    smallest stride between the next and previous nonzero stride.
    """
    if strides is None or np.isscalar(strides):
        return strides
    n = len(strides)
    strides = list(strides)
    for i in range(n):
        s = strides[i]
        if s == 0:
            # use the maximum previous or next nonzero stride
            m1, m2 = 0, 0
            for ii in range(i + 1, n - 1):
                if strides[ii] > 0:
                    m1 = strides[ii]
                    break
            for ii in range(i - 1, -1, -1):
                if strides[ii] > 0:
                    m2 = strides[ii]
                    break
            strides[i] = min(m1, m2)
    return strides


def calc_transform_axes(shape, axes=None, ndim=None, strides=None):
    """ Compute the final shape of the array to be passed
    to VkFFT, and the axes for which the transform should
    be skipped.
    By collapsing non-transformed consecutive axes and using batch transforms,
    it is possible to support larger dimensions (the limit is set at
    compilation time).

    :param shape: the initial shape of the data array. Note that this shape
        should be in the usual numpy order, i.e. the fastest axis is
        listed last. e.g. (nz, ny, nx)
    :param axes: the axes to be transformed. if None, all axes
        are transformed, or up to ndim.
    :param ndim: the number of dimensions for the transform. If None,
        the number of axes is used
    :param strides: the array strides. If None, a C-order is assumed
        with the fastest axes along the last dimensions (numpy default)
    :return: (shape, n_batch, skip_axis, ndim, axes0) with the shape after collapsing
        consecutive non-transformed axes (padded with ones if necessary,
        with the order adequate for VkFFT i.e. (nx, ny, nz,...),
        the batch size (e.g. 5 if shape=(5,16,16) and ndim=2),
        the list of booleans indicating which axes should
        be skipped, and the number of transform axes. Finally, axes0
        is returned as a list of transformed axes, before any axis collapsing.
    """
    # reverse order to have list as (nx, ny, nz,...)
    shape1 = list(reversed(list(shape)))
    n = len(shape)
    if np.isscalar(axes):
        axes = [axes]
    if ndim is None:
        if axes is None:
            ndim1 = len(shape)
            axes = list(range(ndim1))
    else:
        ndim1 = ndim
        if axes is not None:
            if ndim1 != len(axes):
                raise RuntimeError("The number of transform axes does not match ndim:", axes, ndim)

<<<<<<< HEAD
    if strides is not None and len(shape) > 1:
        idx = np.argsort(strides)[::-1]
        if not np.all((idx[1:] - idx[:-1]) > 0):
            # Array is not C-ordered, need to move axes
            idxend = -len(idx) + idx
            # print("Re-ordering:", shape1, np.take(shape1, idx), "axes:", axes, [idxend[i] for i in axes])
            shape1 = np.take(shape1, idx).tolist()
            axes = [idxend[i] for i in axes]

    # Collapse non-transform axes when possible
=======
    # Axes with VkFFT order
    if axes is not None:
        axes1 = [n - 1 - ax if ax >= 0 else -ax - 1 for ax in axes]
    else:
        # will be modified to take fastest axes if F-ordered
        axes1 = list(range(ndim1))

    if strides is not None and n > 1:
        # The fast axis must come first for VkFFT.
        # Careful with the special case of axes with size 1 (stride does not increase or is 0...)
        # Try with shape=(3,1), F and C-ordered as a corner case...
        s0 = strides_nonzero(strides)
        reorder_shape, reorder_axes = False, False
        if not np.all([s0[i] >= s0[i + 1] for i in range(n - 1)]):
            # Array is F-ordered, need to reorder shape & axes
            if axes is None:
                # Using ndim, so axes1 is already OK
                reorder_shape = True
            else:
                reorder_shape, reorder_axes = True, True
        elif axes is not None and (np.sum([s > 1 for s in shape]) == 1):
            # Case from hell: e.g. shape=(3,1). Strides won't help, so use axes
            if axes1[-1] == n - 1:  # same as axes[-1]==0
                reorder_shape, reorder_axes = True, True
        if reorder_shape:
            shape1 = shape1[::-1]
        if reorder_axes:
            axes1 = [n - 1 - ax if ax >= 0 else -ax - 1 for ax in axes1]

    # List of non-transformed axes
>>>>>>> 6c41dd06
    skip_axis = [True] * len(shape1)
    for i in axes1:
        skip_axis[i] = False

    if np.all([shape1[ax] == 1 for ax in axes1]):
        raise RuntimeError(f"No axis is actually transformed: shape={shape} ndim={ndim} "
                           f"axes={axes} strides={strides} vkfft_shape={shape1} "
                           f"vkfft_axes={axes1} vkfft_skip={skip_axis}")

    # Collapse non-transform axes when possible
    i = 0
    while i <= len(shape1) - 2:
        if skip_axis[i] and skip_axis[i + 1]:
            shape1[i] *= shape1[i + 1]
            shape1.pop(i + 1)
            skip_axis.pop(i + 1)
        else:
            i += 1

    # Fix ndim so skipped axes are counted
    ndim1 = len(shape1) - list(reversed(skip_axis)).index(False)

    # For VkFFT > cc2b427, all dimensions beyond the
    # transformed axes should be in n_batch
    n_batch = 1
    for i in range(ndim1, len(shape1)):
        n_batch *= shape1[i]
        shape1[i] = 1
        # Axes beyond ndim are marked skipped
        skip_axis[i] = True

<<<<<<< HEAD
    # # Axes beyond ndim are taken into account only through n_batch (?)
    # shape1 = shape1[:ndim1]
    # skip_axis = skip_axis[:ndim1]

    # print(shape, axes, ndim, strides, "->", shape1, skip_axis)
=======
    if axes is None:
        # Return the actual axes transformed
        axes = [n - 1 - ax if ax >= 0 else -ax - 1 for ax in axes1]

>>>>>>> 6c41dd06
    return shape1, n_batch, skip_axis, ndim1, axes


def check_vkfft_result(res, shape=None, dtype=None, ndim=None, inplace=None,
                       norm=None, r2c=None, dct=None, dst=None, axes=None, backend=None,
                       strides=None, vkfft_shape=None, vkfft_skip=None, vkfft_nbatch=None):
    """
    Check VkFFTResult code.

    :param res: the result code from launching a transform.
    :param shape: shape of the array
    :param dtype: data type of the array
    :param ndim: number of transform dimensions
    :param inplace: True or False
    :param norm: 0 or1 or "ortho"
    :param r2c: True or False
    :param dct: False, 1, 2, 3 or 4
    :param dst: False, 1, 2, 3 or 4
    :param axes: transform axes
    :param backend: the backend
    :param strides: the array strides
    :param vkfft_shape: the shape passed to VkFFT
    :param vkfft_skip: the skipped axis list passed to VkFFT
    :param vkfft_nbatch: VkFFT batch parameter
    :raises RuntimeError: if res != 0
    """
    if isinstance(res, ctypes.c_int):
        res = res.value
    if res != 0:
        s = ""
        if r2c:
            s += "R2C "
        elif dct:
            s += "DCT%d " % dct
        elif dst:
            s += "DST%d " % dst
        else:
            s += "C2C "
        if r2c and inplace and shape is not None:
            tmp = list(shape)
            tmp[-1] -= 2
            shstr = str(tuple(tmp)).replace(" ", "")
            if ",)" in shstr:
                s += shstr.replace(",)", "+2)") + " "
            else:
                s += shstr.replace(")", "+2)") + " "
        else:
            s += str(shape).replace(" ", "") + " "
        if dtype is not None:
            s += str(dtype) + " "
        if axes is not None:
            s += str(axes).replace(" ", "") + " "
        if strides is not None:
            s += "strides=" + str(strides).replace(" ", "") + " "
        if ndim is not None:
            s += "%dD " % ndim
        if inplace:
            s += "inplace "
        if norm:
            s += "norm=%s " % str(norm)
        if vkfft_shape is not None or vkfft_skip is not None or vkfft_nbatch is not None:
            s += "[VkFFT:"
            if vkfft_shape is not None:
                s += " shape= " + str(vkfft_shape).replace(" ", "")
            if vkfft_skip is not None:
                s += " skip=" + str([int(sk) for sk in vkfft_skip]).replace(" ", "")
            if vkfft_nbatch is not None:
                s += f" nbatch={vkfft_nbatch}"
            s += "] "
        if backend is not None:
            s += "[%s]" % backend
        try:
            r = VkFFTResult(res)
            raise RuntimeError("VkFFT error %d: %s %s" % (res, r.name, s))
        except ValueError:
            raise RuntimeError("VkFFT error %d (unknown) %s" % (res, s))


class VkFFTApp:
    """
    VkFFT application interface implementing a FFT plan, base implementation
    handling functions and paremeters common to the CUDA and OpenCL backends.
    """

    def __init__(self, shape, dtype: type, ndim=None, inplace=True, norm=1,
                 r2c=False, dct=False, dst=False, axes=None, strides=None,
                 r2c_odd=False, convolve=False, convolve_conj=0,
                 convolve_norm=False, convolve_shape=None, **kwargs):
        """
        Init function for the VkFFT application.

        :param shape: the shape of the array to be transformed. The number
            of dimensions of the array can be larger than the FFT dimensions.
        :param dtype: the numpy dtype of the source array (can be complex64 or complex128)
        :param ndim: the number of dimensions to use for the FFT. By default,
            uses the array dimensions. Can be smaller, e.g. ndim=2 for a 3D
            array to perform a batched 3D FFT on all the layers. The FFT
            is always performed along the last axes if the array's number
            of dimension is larger than ndim, i.e. on the x-axis for ndim=1,
            on the x and y axes for ndim=2, etc.. Unless axes are given.
        :param inplace: if True (the default), performs an inplace transform and
            the destination array should not be given in fft() and ifft().
        :param norm: if 0 (unnormalised), every transform multiplies the L2
            norm of the array by its size (or the size of the transformed
            array if ndim<d.ndim).
            if 1 (the default) or "backward", the inverse transform divides
            the L2 norm by the array size, so FFT+iFFT will keep the array norm.
            if "ortho", each transform will keep the L2 norm, but that will
            involve an extra read & write operation.
        :param r2c: if True, will perform a real->complex transform, where the
            complex destination is a half-hermitian array.
            For an inplace transform, if the transformed data shape is (...,nx),
            the input float array should have a shape of (..., nx+2), the last
            two columns being ignored in the input data, and the resulting
            complex array (using pycuda's GPUArray.view(dtype=np.complex64) to
            reinterpret the type) will have a shape (..., nx//2 + 1).
            For an out-of-place transform, if the input (real) shape is (..., nx),
            the output (complex) shape should be (..., nx//2+1).
            Note 1: the above shape changes are true for C-contiguous arrays;
            generally the axis which is halved by the R2C transform always is
            the fast axis -with a stride of 1 element. For F-contiguous arrays
            this will be the first dimension instead of the last.
            Note 2:for C2R transforms with ndim>=2, the source (complex) array
            is modified.
        :param dct: used to perform a Direct Cosine Transform (DCT) aka a R2R transform.
            An integer can be given to specify the type of DCT (1, 2, 3 or 4).
            if dct=True, the DCT type 2 will be performed, following scipy's convention.
        :param dst: used to perform a Direct Sine Transform (DST) aka a R2R transform.
            An integer can be given to specify the type of DST (1, 2, 3 or 4).
            if dst=True, the DST type 2 will be performed, following scipy's convention.
        :param axes: a list or tuple of axes along which the transform should be made.
            if None, the transform is done along the ndim fastest axes, or all
            axes if ndim is None. For R2C transforms, the fast axis must be
            transformed.
        :param strides: the array strides - needed if not C-ordered.
        :param r2c_odd: this should be set to True to perform an inplace r2c/c2r
            transform with an odd-sized fast (x) axis.
            Explanation: to perform a 1D inplace transform of an array with 100
            elements, the input array should have a 100+2 size, resulting in
            a half-Hermitian array of size 51. If the input data has a size
            of 101, the input array should also be padded to 102 (101+1), and
            the resulting half-Hermitian array also has a size of 51. A
            flag is thus needed to differentiate the cases of 100+2 or 101+1.
        :param convolve: create a VkFFTApp to perform an on-the-fly convolution
            using a supplied kernel. Calling the app's fft() will perform
            the complete convolution (fft+multiplication by kernel+ifft),
            bypassing saving the arrays after the FT, resulting in a ~2X
            speedup for the convolution. The kernel must be supplied
            when calling the fft().
            This supports C2C (any dimensions) and R2C (ndim>1 and inplace),
            only for radix sizes and single-upload transforms (so allowed
            sizes depend on the GPU cache size).
        :param convolve_conj: if 1, use the conjugate of the transformed
            input array. If 2, use the conjugate of the kernel.
        :param convolve_norm: if True, normalise the kernel multiplication
            (crossPowerSpectrumNormalization).
        :param convolve_shape: by default (None), the convolution kernel
            must have the same shape as the transformed array.
            Alternatively, a batch convolution can be performed e.g.
            with kernel and array shapes respectively equal to
            (ny, nx) and (n_batch, ny, nx) for a 2D batch transform.
            It is also possible to use a kernel size of shape (nz, ny, nx),
            as long as n_batch is a multiple of nz.

        :raises RuntimeError:  if the transform dimensions or data type
            are not allowed by VkFFT.
        """
        self.app = None
        self.config = None
        if ((dct or dst) and r2c) or (dct and dst):
            raise RuntimeError("R2C, DCT and DST are mutually exclusive")
        if (r2c or dct or dst) and dtype not in [np.float16, np.float32, np.float64]:
            raise RuntimeError("R2C, DST or DCT selected but input type is not real")
        self.fast_axis = len(shape) - 1  # default for C-ordered if strides is None
        if strides is not None:
            # Getting the real fast axis can be tricky. Lots of corner cases,
            # as the stride can be zero for axes of size 1...
            if axes is not None and np.sum([sh > 1 for sh in shape]) == 1:
                # Strides won't help, so use the last transformed axis listed
                # as fast axis-following numpy convention
                self.fast_axis = axes[-1]
            else:
                s0 = strides_nonzero(strides)
                if not np.all([s0[i] >= s0[i + 1] for i in range(len(shape) - 1)]):
                    # F-ordered array
                    self.fast_axis = 0
        if r2c and axes is not None:
            if self.fast_axis not in axes and -len(shape) + self.fast_axis not in axes:
                raise RuntimeError(f"the fast axis must be transformed for R2C"
                                   f" [axes={axes}, strides={strides}], "
                                   f"fast axis={self.fast_axis}/{-len(shape) + self.fast_axis}]")
        if r2c and inplace:
            if shape[self.fast_axis] % 2:
                raise RuntimeError(f"For an inplace R2C/C2R transform, the supplied array shape {shape} "
                                   f"must be even along the fast (x) axis. If the transform size nx is "
                                   f"even, two buffer elements should be added to the end of the axis."
                                   f"If it is odd, only one element should be added. In both cases, "
                                   f"the complex half-Hermitian array size will be nx//2+1.")
        # Get the final shape passed to VkFFT, collapsing non-transform axes
        # as necessary. The calculated shape has 4 dimensions (nx, ny, nz, n_batch).
        self.shape, self.n_batch, self.skip_axis, self.ndim, self.axes0 = \
            calc_transform_axes(shape, axes, ndim, strides)
        # original shape (without collapsed non-transformed axes)
        self.shape0 = shape
        self.strides0 = strides
        self.inplace = inplace
        self.r2c = r2c
        self.r2c_odd = r2c_odd
        if dct is False:
            self.dct = 0
        elif dct is True:
            self.dct = 2
        else:
            self.dct = dct
        if dst is False:
            self.dst = 0
        elif dst is True:
            self.dst = 2
        else:
            self.dst = dst
        if dct and self.dct < 1 or self.dct > 4:
            raise RuntimeError("Only DCT of types 1, 2, 3 and 4 are allowed")
        if dst and self.dst < 1 or self.dst > 4:
            raise RuntimeError("Only DST of types 1, 2, 3 and 4 are allowed")

        # Convolution parameters
        if convolve:
            # if self.ndim not in [1, 2, 3]:
            #     raise RuntimeError("Convolution is only supported for ndim=2 or 3")
            if self.dct or self.dst:
                raise RuntimeError("Convolution is not supported for DCT and DST transforms")
            if r2c and not inplace:
                raise RuntimeError("Convolution is not supported for out-of-place R2C transforms")
            # if axes is not None:
            #     # TODO: allow skipping axes
            #     raise RuntimeError("Use of axes is not supported with convolution- you can still "
            #                        "perform batch transforms using e.g. a 3D array and ndim=2")
            # if strides is not None:
            #     # TODO: allow strides
            #     raise RuntimeError("Use of strides is not supported with convolution")
            rx = self.is_radix_transform(vkfft_axes=True)
            if not (np.all([rx[i] or self.skip_axis[i] for i in range(len(rx))])):
                # TODO: check if some non-radix transforms are supported
                raise RuntimeError("On-the-fly VkFFT convolution is not supported for non-radix transforms")
        self._convolve = convolve
        self._convolve_conj = convolve_conj
        self._convolve_norm = convolve_norm
        self._convolve_shape = convolve_shape
        self._coordinateFeatures = 0
        self._singleKernelMultipleBatches = 0
        if convolve_shape is not None:
            shtmp = list(deepcopy(shape))
            if r2c:
                if inplace:
                    shtmp[self.fast_axis] //= 2
                else:
                    shtmp[self.fast_axis] = shtmp[self.fast_axis] // 2 + 1

            if np.prod(shtmp) % np.prod(convolve_shape):
                raise RuntimeError(f"kernel convolve_shape {convolve_shape} is not compatible with "
                                   f"the transformed array shape {shtmp}")

            n = np.prod(shtmp) // np.prod(convolve_shape)
            if n != 1:
                if n == self.n_batch:
                    self._singleKernelMultipleBatches = 1
                elif self.n_batch % n == 0:
                    self._coordinateFeatures = int(n)
                    self._singleKernelMultipleBatches = 1
                    self.n_batch //= n
                else:
                    raise RuntimeError(f"convolve_shape {convolve_shape} is not compatible "
                                       f"with the given array shape {shape}: the computed "
                                       f" batch size ({self.n_batch}) is not a "
                                       f"multiple of {n}= array_size / convolution_kernel_size")

        # These parameters will be filled in by the different backends
        # Size of the temp buffer allocated by VkFFT
        self.tmp_buffer_nbytes = 0
        # 0 or 1 for each axis, only if the Bluestein algorithm is used (same length as self.shape)
        self.use_bluestein_fft = None
        # number of axis upload per dimension (same length as self.shape)
        self.nb_axis_upload = None

        # Experimental parameters. Not much difference is seen, so don't document this,
        # VkFFT default parameters seem fine.

        # force callback version of R2C and R2R (DCT/DST) algorithms for all usecases (0 - off, 1 - on)
        # this is normally activated automatically by VkFFT for odd sizes.
        if "forceCallbackVersionRealTransforms" in kwargs:
            self.forceCallbackVersionRealTransforms = kwargs["forceCallbackVersionRealTransforms"]
        else:
            self.forceCallbackVersionRealTransforms = -1

        # disables unshuffling of Four step algorithm. Requires tempbuffer allocation (0 - off, 1 - on)
        if "disableReorderFourStep" in kwargs:
            self.disableReorderFourStep = kwargs["disableReorderFourStep"]
        else:
            self.disableReorderFourStep = -1

        # uint64_t coalescedMemory - number of bytes to coalesce per one transaction.
        # For Nvidia and AMD is equal to 32, Intel is equal to 64. Going to work regardless,
        # but if specified by the user correctly, the performance will be higher. Default 64
        # for other GPUs. For half-precision should be multiplied by two. Should be a power of two.
        if "coalescedMemory" in kwargs:
            self.coalescedMemory = kwargs["coalescedMemory"]
        else:
            self.coalescedMemory = -1

        # uint64_t numSharedBanks - configure the number of shared banks on the target GPU.
        # Default 32. Minor performance boost as it solves shared memory conflicts for
        # the power of two systems.
        if "numSharedBanks" in kwargs:
            self.numSharedBanks = kwargs["numSharedBanks"]
        else:
            self.numSharedBanks = -1

        # uint64_t aimThreads - try to aim all kernels at this amount of threads.
        # Gains/losses are not predictable, just a parameter to play with
        # (it is not guaranteed that the target kernel will use that many threads).
        # Default 128.
        if "aimThreads" in kwargs:
            self.aimThreads = kwargs["aimThreads"]
        else:
            self.aimThreads = -1

        # uint64_t performBandwidthBoost - try to reduce coalesced number by a factor of X
        # to get bigger sequence in one upload for strided axes.
        # Default: -1(inf) for DCT, 2 for Bluestein’s algorithm (or -1 if DCT), 0 otherwise
        if "performBandwidthBoost" in kwargs:
            self.performBandwidthBoost = kwargs["performBandwidthBoost"]
        else:
            self.performBandwidthBoost = -1

        # uint64_t registerBoost - specify if the register file size is bigger than
        # shared memory and can be used to extend it X times (on Nvidia 256KB register
        # file can be used instead of 32KB of shared memory, set this constant to 4 to
        # emulate 128KB of shared memory). Default 1 - no over-utilization. In Vulkan,
        # OpenCL and Level Zero it is set to 4 on Nvidia GPUs, to 2 if the driver
        # shows 64KB or more of shared memory on AMD, to 2 if the driver shows less
        # than 64KB of shared memory on AMD, to 1 if the driver shows 64KB or more
        # of shared memory on Intel, to 2 if the driver shows less than 64KB of shared
        # memory on Intel.
        if "registerBoost" in kwargs:
            self.registerBoost = kwargs["registerBoost"]
        else:
            self.registerBoost = -1

        # uint64_t registerBoostNonPow2 - specify if register over-utilization should
        # be used on non-power of 2 sequences. Default 0, set to 1 to enable.
        if "registerBoostNonPow2" in kwargs:
            self.registerBoostNonPow2 = kwargs["registerBoostNonPow2"]
        else:
            self.registerBoostNonPow2 = -1

        # uint64_t registerBoost4Step - specify if register file over-utilization
        # should be used in big sequences (>2^14), same definition as registerBoost.
        # Default 1.
        if "registerBoost4Step" in kwargs:
            self.registerBoost4Step = kwargs["registerBoost4Step"]
        else:
            self.registerBoost4Step = -1

        # # uint64_t maxComputeWorkGroupCount[3] - how many workgroups can be launched
        # # at one dispatch. Automatically derived from the driver, can be artificially
        # # lowered. Then VkFFT will perform a logical split and extension of the
        # # number of workgroups to cover the required range.
        # if "maxComputeWorkGroupCount" in kwargs:
        #     self.maxComputeWorkGroupCount = kwargs["maxComputeWorkGroupCount"]
        # else:
        #     self.maxComputeWorkGroupCount = (-1, -1, -1)
        #
        # # uint64_t maxComputeWorkGroupSize[3] - max dimensions of the workgroup.
        # # Automatically derived from the driver. Can be modified if there are
        # # some issues with the driver (as there were with ROCm 4.0, when it returned
        # # 1024 for maxComputeWorkGroupSize and actually supported only up to 256 threads).
        # if "maxComputeWorkGroupSize" in kwargs:
        #     self.maxComputeWorkGroupSize = kwargs["maxComputeWorkGroupSize"]
        # else:
        #     self.maxComputeWorkGroupSize = (-1, -1, -1)
        #
        # # uint64_t maxThreadsNum - max number of threads per block. Similar to maxCompute
        # # - WorkGroupSize, but aggregated. Automatically derived from the driver.
        # if "maxThreadsNum" in kwargs:
        #     self.maxThreadsNum = kwargs["maxThreadsNum"]
        # else:
        #     self.maxThreadsNum = -1
        #
        # # uint64_t sharedMemorySizeStatic - available for static allocation shared
        # # memory size, in bytes. Automatically derived from the driver.
        # if "sharedMemorySizeStatic" in kwargs:
        #     self.sharedMemorySizeStatic = kwargs["sharedMemorySizeStatic"]
        # else:
        #     self.sharedMemorySizeStatic = -1
        #
        # # uint64_t sharedMemorySize - available for allocation shared memory size,
        # # in bytes. VkFFT uses dynamic shared memory in CUDA/HIP as it allows for
        # # bigger allocations.
        # if "sharedMemorySize" in kwargs:
        #     self.sharedMemorySize = kwargs["sharedMemorySize"]
        # else:
        #     self.sharedMemorySize = -1
        #
        # # uint64_t sharedMemorySizePow2 - the power of 2 which is less or equal to
        # # sharedMemorySize, in bytes.
        # if "sharedMemorySizePow2" in kwargs:
        #     self.sharedMemorySizePow2 = kwargs["sharedMemorySizePow2"]
        # else:
        #     self.sharedMemorySizePow2 = -1

        # uint64_t warpSize - number of threads per warp/wavefront. Automatically derived
        # from the driver, but can be modified (can increase performance, though
        # unpredictable as defaults have good values). Must be a power of two.
        if "warpSize" in kwargs:
            self.warpSize = kwargs["warpSize"]
        else:
            self.warpSize = -1

        self.groupedBatch = [-1, -1, -1]
        if "groupedBatch" in kwargs:
            self.groupedBatch = list(kwargs["groupedBatch"])
            # In case less than 3 parameters where given
            self.groupedBatch[:len(kwargs["groupedBatch"])] = kwargs["groupedBatch"]

        if "useLUT" in kwargs:
            # useLUT=1 may be beneficial on platforms which have a low accuracy for
            # the native sincos functions.
            if kwargs["useLUT"] is None:
                self.use_lut = -1
            else:
                self.use_lut = kwargs["useLUT"]
        elif config.USE_LUT is not None:
            self.use_lut = config.USE_LUT
        else:
            self.use_lut = -1

        if "keepShaderCode" in kwargs:
            # This will print the compiled code if equal to 1
            self.keepShaderCode = kwargs["keepShaderCode"]
        else:
            self.keepShaderCode = -1

        if norm == "backward":
            norm = 1
        self.norm = norm

        # Precision: number of bytes per float
        if dtype in [np.float16, complex32]:
            self.precision = 2
        elif dtype in [np.float32, np.complex64]:
            self.precision = 4
        elif dtype in [np.float64, np.complex128]:
            self.precision = 8

    def __str__(self):
        """
        Get a string describing the VkFFTApp properties, e.g.:
          VkFFTApp[OpenCL]:(212,212+2)     R2C/s/i [RR] [11] buf=    0
        This includes VkFFTApp with the backend (OpenCL or CUDA) used, followed
        by the shape of the array (in python order),
        then the type of transform (C2C or R2C or DCT/DST), then
        h/s/d for half/single/double precisions,
        i or o for in or out-of-place transforms,
        [???] with a letter indicating for each axis if it uses a
        [r]adix, [B]luestein or [R]ader transform.
        Then [nnn] indicates how manu uploads are used per axis,
        and finally the size of the temporary buffer allocated by VkFFT
        is indicated, if any.
        """
        bufs = self.get_tmp_buffer_str()
        ft_type = self.get_algo_str()

        sh = self.shape.copy()
        sh[-1] *= self.n_batch
        naxup = ''.join([str(i) for i in self.get_nb_upload()])
        s = "VkFFTApp[OpenCL]:" if 'opencl' in str(self.__class__) else "VkFFTApp[CUDA]:  "
        s += f"{self.get_shape_str():15s}"
        if self.dct:
            s += f"DCT{self.dct}"
        elif self.dst:
            s += f"DST{self.dst}"
        elif self.r2c:
            s += " R2C"
        else:
            s += " C2C"
        s += {2: "/h", 4: "/s", 8: "/d"}[self.precision]
        s += '/i' if self.inplace else '/o'
        if self._convolve:
            s += '/\u2A02'
        s += f" [{ft_type}] [{naxup}]"
        s += f" buf={bufs}"
        return s

    def _get_fft_scale(self, norm):
        """Return the scale factor by which an array must be multiplied to keep its L2 norm
        after a forward FT
        :param norm: the norm option for which the scale is computed, either 0 or 1
        :return: the scale factor, as a numpy float with the precision used for the fft
        """
        dtype = np.float32
        if self.precision == 8:
            dtype = np.float64
        elif self.precision == 2:
            dtype = np.float16
        s = 1
        ndim_real = 0
        for i in range(self.ndim):
            if not self.skip_axis[i]:
                s *= self.shape[i]
                ndim_real += 1
        s = np.sqrt(s)
        if self.r2c and self.inplace:
            # Note: this is still correct for non-C-ordered arrays since
            # self.shape has been re-ordered
            if self.r2c_odd:
                s *= np.sqrt((self.shape[0] - 1) / self.shape[0])
            else:
                s *= np.sqrt((self.shape[0] - 2) / self.shape[0])
        if self.dct or self.dst:
            s *= 2 ** (0.5 * ndim_real)
            if max(self.dct, self.dst) != 4:  # if dct is used, dst=0 and inversely
                warnings.warn("A DST or DCT type 2 or 3 cannot be strictly normalised, using approximation,"
                              " see https://en.wikipedia.org/wiki/Discrete_cosine_transform#DCT-II")
        if norm == 0 or norm == 1:
            return dtype(1 / s)
        elif norm == "ortho":
            return dtype(1)
        raise RuntimeError("Unknown norm choice !")

    def get_fft_scale(self):
        """Return the scale factor by which an array must be multiplied to keep its L2 norm
        after a forward FT
        """
        return self._get_fft_scale(self.norm)

    def _get_ifft_scale(self, norm):
        """Return the scale factor by which an array must be multiplied to keep its L2 norm
        after a backward FT
        :param norm: the norm option for which the scale is computed, either 0 or 1
        :return: the scale factor, as a numpy float with the precision used for the fft
        """
        dtype = np.float32
        if self.precision == 8:
            dtype = np.float64
        elif self.precision == 2:
            dtype = np.float16
        s = 1
        s_dct = 1  # used also for dst
        for i in range(self.ndim):
            if not self.skip_axis[i]:
                s *= self.shape[i]
                if self.dct or self.dst:
                    s_dct *= np.sqrt(2)
        s = np.sqrt(s)
        if self.r2c and self.inplace:
            if self.r2c_odd:
                s *= np.sqrt((self.shape[0] - 1) / self.shape[0])
            else:
                s *= np.sqrt((self.shape[0] - 2) / self.shape[0])
        r2r_type = max(self.dct, self.dst)
        if (self.dct or self.dst) and r2r_type != 4:
            warnings.warn("A DST or DCT type 2 or 3 cannot be strictly normalised, using approximation,"
                          " see https://en.wikipedia.org/wiki/Discrete_cosine_transform#DCT-II")
        if norm == 0:
            return dtype(1 / (s * s_dct))
        elif norm == 1:
            # Not sure why the difference in scale factors
            if r2r_type == 2:
                s_dct = s_dct ** 1
            elif r2r_type == 3:
                s_dct = s_dct ** 2
            elif r2r_type == 4:
                s_dct = s_dct ** 3
            return dtype(s * s_dct)
        elif norm == "ortho":
            return dtype(1)
        raise RuntimeError("Unknown norm choice !")

    def get_ifft_scale(self):
        """Return the scale factor by which an array must be multiplied to keep its L2 norm
        after a backward FT
        """
        return self._get_ifft_scale(self.norm)

    def get_tmp_buffer_nbytes(self):
        """
        Return the size (in bytes) of the temporary buffer allocated
        by VkFFT for the transform, if any.
        """
        return self.tmp_buffer_nbytes

    def get_tmp_buffer_str(self):
        """
        Get a string with the size of the temporary buffer allocated
        by VkFFT, e.g. '0', '123kB', '1.2GB', etc. Uses 6 chars.
        """
        b = self.tmp_buffer_nbytes
        return "    0  " if b == 0 else f"{b / 1024 ** 3:5.1f}GB" if b >= 1000 * 1024 ** 2 \
            else f"{b / 1024 ** 2:5.1f}MB" if b >= 1000 * 1024 \
            else f"{b / 1024 :5.1f}kB" if b >= 1000 else f"{b:6d}B "

    def get_algo_str(self, vkfft_axes=False):
        """
        Return a string indicating the type of algorithm used for each axis,
        either [r]adix, [B]luestein or [R]ader, or '-' if the axis
        is skipped.
        """
        tmp = ''
        if vkfft_axes:
            for i in range(len(self.shape)):
                if self.skip_axis[i]:
                    tmp += '-'
                elif self.is_radix_transform(i, vkfft_axes=True):
                    tmp += 'r'
                elif self.is_rader_transform(i, vkfft_axes=True):
                    tmp += 'R'
                else:
                    tmp += 'B'
        else:
            for i in range(len(self.shape0)):
                if self.skip_axis[self._get_vkfft_axes(i)]:
                    tmp += '-'
                elif self.is_radix_transform(i):
                    tmp += 'r'
                elif self.is_rader_transform(i):
                    tmp += 'R'
                else:
                    tmp += 'B'
        return tmp

    def get_shape_str(self, vkfft_axes=False):
        """
        Get a string with the shape of the array, including the +1
        or +2 for inplace r2c transforms.

        :param vkfft_axes: True to use the index relative to VkFFT
            axes, False (the default) otherwise.
            See _get_vkfft_axes() for details.
        """
        # TODO: handle non C-contiguous array (strides) for inplace r2c
        if vkfft_axes:
            sh = list(self.shape).copy()
        else:
            sh = list(self.shape0).copy()

        if self.r2c and self.inplace:
            # Need to figure out the fast axis for the +1 or +2
            if vkfft_axes:
                fast_axis = 0
            else:
                # _get_vkfft_axes() takes into account strides
                fast_axis = np.argmin(self._get_vkfft_axes())

            if self.r2c_odd:
                r2c_inplace_pad = 1
            else:
                r2c_inplace_pad = 2

            sh[fast_axis] -= r2c_inplace_pad
            tmp = [str(sh[i]) + f'+{r2c_inplace_pad}' if i == fast_axis
                   else str(sh[i]) for i in range(len(sh))]
            return f"({','.join(tmp)})"
        return f"({','.join([str(n) for n in sh])})"

    def _get_vkfft_axes(self, i0=None):
        """
        Get the index of an axis in self.shape, self.skip_axis,
        self.use_bluestein_fft, etc..., from the original index.
        This is used because consecutive non-transformed axes are collapsed (merged).
        Additionally, VkFFT indexes the dimensions
        as [nx ny nz] rather than [nz ny nx], which is also taken care of.
        Finally, this takes into account strides if the array is not C-contiguous,
        which will change the order of the axes stored for VkFFT.
        Example: an array of shape (10,8,6,4) and axes=[-4,-1] will be internally
        seen as an array of shape (4,48,10).

        :param i0: the index in the original numpy array shape (can be >=0 or <0)
        :return: the index used for the same axis with the VkFFT order, i.e.
            reversed and after collapsing non-transformed axes. If i0=None,
            the index of all dimensions is returned as a list
        """
        n = len(self.shape0)
        i1 = len(self.shape) - 1
        idx = [i1]
        for i in range(n - 1):
            if i in self.axes0 or i - n in self.axes0 or i + 1 in self.axes0 or i + 1 - n in self.axes0:
                i1 -= 1
            idx.append(i1)
        if self.strides0 is not None:
            idx = np.take(idx, np.argsort(self.strides0)[::-1])
        if i0 is None:
            return idx
        return idx[i0]

    def is_bluestein_transform(self, axis=None, vkfft_axes=False):
        """
        Return True if the transform used along a given axis uses
        Bluestein's algorithm, or False

        :param axis: the index of one axis. If None, a list of values
            for all the axis is returned
        :param vkfft_axes: True to use the index relative to VkFFT
            axes, False (the default) otherwise.
            See _get_vkfft_axes() for details.
        """
        b = self.use_bluestein_fft
        if vkfft_axes:
            if axis is not None:
                return bool(b[axis])
            else:
                return b
        else:
            if axis is not None:
                return b[self._get_vkfft_axes(axis)]
            else:
                return [b[self._get_vkfft_axes(i)] for i in range(len(self.shape0))]

    def is_rader_transform(self, axis=None, vkfft_axes=False):
        """
        Return True if the transform used along a given axis uses
        Rader's algorithm, or False

        :param axis: the index of one axis. If None, a list of values
            for all the axis is returned
        :param vkfft_axes: True to use the index relative to VkFFT
            axes, False (the default) otherwise.
            See _get_vkfft_axes() for details.
        """
        b = self.use_bluestein_fft
        t = self.skip_axis
        sh = list(self.shape).copy()
        if self.r2c and self.inplace:
            # Fast axis is always first in the VkFFT order
            if self.r2c_odd:
                sh[0] -= 1
            else:
                sh[0] -= 2

        if self.dct == 1 or self.dst == 1:
            # Transforms are mapped to a C2C of size 2N-2
            sh = [max(2 * n - 2, 1) for n in sh]  # avoid 2*(n=1)-2=0
        elif self.dct == 4 or self.dst == 4:
            # even mapped to C2C of half-size, else C2C of same size
            sh = [n if n % 2 else n // 2 for n in sh]
        r = [max(primes(n)) <= 13 for n in sh]

        if vkfft_axes:
            if axis is not None:
                return not (b[axis] or t[axis] or r[axis])
            else:
                return [not (b[i] or t[i] or r[i]) for i in range(len(b))]
        else:
            if axis is not None:
                i = self._get_vkfft_axes(axis)
                return not (b[i] or t[i] or r[i])
            else:
                return [not (b[self._get_vkfft_axes(i)] or
                             t[self._get_vkfft_axes(i)] or
                             r[self._get_vkfft_axes(i)]) for i in range(len(self.shape0))]

    def is_radix_transform(self, axis=None, vkfft_axes=False):
        """
        Return True if the transform used along a given axis uses
        a radix algorithm, or False

        :param axis: the index of one axis. If None, a list of values
            for all axes is returned
        :param vkfft_axes: True to use the index relative to VkFFT
            axes, False (the default) otherwise.
            See _get_vkfft_axes() for details.
        """
        t = self.skip_axis
        sh = list(self.shape).copy()
        if self.r2c and self.inplace:
            # Fast axis is always first in the VkFFT order
            if self.r2c_odd:
                sh[0] -= 1
            else:
                sh[0] -= 2

        if self.dct == 1 or self.dst == 1:
            # Transforms are mapped to a C2C of size 2N-2
            sh = [max(2 * n - 2, 1) for n in sh]  # avoid 2*(n=1)-2=0
        elif self.dct == 4 or self.dst == 4:
            # even mapped to C2C of half-size, else C2C of same size
            sh = [n if n % 2 else n // 2 for n in sh]
        r = [max(primes(n)) > 13 for n in sh]

        if vkfft_axes:
            if axis is not None:
                return not (t[axis] or r[axis])
            else:
                return [not (t[i] or r[i]) for i in range(len(t))]
        else:
            if axis is not None:
                i = self._get_vkfft_axes(axis)
                return not (t[i] or r[i])
            else:
                return [not (t[self._get_vkfft_axes(i)] or r[self._get_vkfft_axes(i)])
                        for i in range(len(self.shape0))]

    def get_nb_upload(self, axis=None, vkfft_axes=False):
        """
        Number of uploads for the transform along given axes - ideally 1
        so that each transform corresponds to 1 read and 1 write of the array.

        :param axis: the index of one axis. If None, a list of values
            for all axes is returned
        :param collapsed_axes: True to use the index relative to collapsed
            axes, False (the default) otherwise.
            See _get_vkfft_axes() for details.
        """
        n = self.nb_axis_upload
        if vkfft_axes:
            if axis is not None:
                return n[::-1][axis]
            else:
                return n[::-1]
        else:
            if axis is not None:
                i = self._get_vkfft_axes(axis)
                return n[i]
            else:
                return [n[self._get_vkfft_axes(i)] for i in range(len(self.shape0))]<|MERGE_RESOLUTION|>--- conflicted
+++ resolved
@@ -390,18 +390,6 @@
             if ndim1 != len(axes):
                 raise RuntimeError("The number of transform axes does not match ndim:", axes, ndim)
 
-<<<<<<< HEAD
-    if strides is not None and len(shape) > 1:
-        idx = np.argsort(strides)[::-1]
-        if not np.all((idx[1:] - idx[:-1]) > 0):
-            # Array is not C-ordered, need to move axes
-            idxend = -len(idx) + idx
-            # print("Re-ordering:", shape1, np.take(shape1, idx), "axes:", axes, [idxend[i] for i in axes])
-            shape1 = np.take(shape1, idx).tolist()
-            axes = [idxend[i] for i in axes]
-
-    # Collapse non-transform axes when possible
-=======
     # Axes with VkFFT order
     if axes is not None:
         axes1 = [n - 1 - ax if ax >= 0 else -ax - 1 for ax in axes]
@@ -432,7 +420,6 @@
             axes1 = [n - 1 - ax if ax >= 0 else -ax - 1 for ax in axes1]
 
     # List of non-transformed axes
->>>>>>> 6c41dd06
     skip_axis = [True] * len(shape1)
     for i in axes1:
         skip_axis[i] = False
@@ -464,18 +451,10 @@
         # Axes beyond ndim are marked skipped
         skip_axis[i] = True
 
-<<<<<<< HEAD
-    # # Axes beyond ndim are taken into account only through n_batch (?)
-    # shape1 = shape1[:ndim1]
-    # skip_axis = skip_axis[:ndim1]
-
-    # print(shape, axes, ndim, strides, "->", shape1, skip_axis)
-=======
     if axes is None:
         # Return the actual axes transformed
         axes = [n - 1 - ax if ax >= 0 else -ax - 1 for ax in axes1]
 
->>>>>>> 6c41dd06
     return shape1, n_batch, skip_axis, ndim1, axes
 
 
